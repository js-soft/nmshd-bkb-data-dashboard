import calendar
import math
from typing import Literal

import numpy as np
import pandas as pd
import plotly.express as px
import plotly.graph_objs as go
import plotly.io as pio
from plotly.subplots import make_subplots

from src import client_types, int_bucket_label

pio.templates[pio.templates.default].layout.font.family = "Work Sans"
pio.templates[pio.templates.default].layout.hoverlabel.font.family = "Work Sans"
pio.templates[pio.templates.default].layout.paper_bgcolor = "rgba(0,0,0,0)"


client_type_colmap = dict(zip(client_types(), px.colors.qualitative.D3))

default_color_seq = px.colors.qualitative.Safe

# Used to abbreviate and pretty print pd.Timestamps.
time_unit_abbreviations = {
    "days": "d",
    "hours": "h",
    "minutes": "min",
    "seconds": "s",
    "milliseconds": "ms",
    "microseconds": "us",
    "nanoseconds": "ns",
}


def make_timedelta_intervalindex(
    td_max: np.timedelta64,
    resolution: Literal["s", "ms", "us", "ns"],
) -> pd.IntervalIndex:
    # pd.Timedelta's constructor offers no means to diverge from the default of
    # nanosecond precision. This makes using this function cumbersome for any
    # timedeltas beyond 2**64-1 ns. Thus we use np.timedelta64 directly, the
    # representation underlying pd.Timedelta
    #
    # Note that pd.Timedeltas with different precisions can be created
    # indirectly, however, e.g.
    #
    #     s1 = pd.Series(["9999-11-22"], dtype="datetime64[us]")
    #     s2 = pd.Series(["0000-01-01"], dtype="datetime64[us]")
    #     td = (s1 - s2)
    #     td.iloc[0], td.iloc[0].asm8

    # -1s is included so the first interval includes 0.
    interval_breaks = [(-1, "s"), (1, "s"), (1, "m"), (1, "D"), (7, "D"), (31, "D"), (365, "D")]
    bins: list[np.timedelta64] = []
    for br in interval_breaks:
        bins.append(np.timedelta64(*br))
    if td_max > bins[-1]:
        bins.append(td_max)

    return pd.IntervalIndex.from_breaks(
        bins,
        closed="right",
        dtype=pd.IntervalDtype(subtype=f"timedelta64[{resolution}]"),
    )


def make_timedelta_interval_label(interval: pd.Interval) -> str:
    if interval.closed_right:
        # pd.Timedelta.components is namedtuple-like and defines _asdict().
        components = interval.right.components._asdict()

        num_nonempty_components = sum(bool(v) for v in components.values())
        if num_nonempty_components == 1:
            for unit, amount in components.items():
                if amount > 0:
                    return f"≤ {amount}{time_unit_abbreviations[unit]}"
        return f"≤ {interval.right}"

    # Implement different boundedness when needed.
    return str(interval)


def no_data() -> go.Figure:
    p = (
        go.Figure()
        .add_annotation({"text": "No data available to display", "showarrow": False})
        .update_layout({"yaxis": {"visible": False}, "xaxis": {"visible": False}})
    )
    return p


def num_identities_per_client(df: pd.DataFrame) -> go.Figure:
    """
    Accepts a dataframe with the following columns:
    - ClientDisplayName: category (ordered)
    - ClientId: category (ordered)
    - ClientType: category (ordered)
    - NumIdentities
    """

    if len(df) == 0:
        return no_data()

    df = df.filter(["ClientDisplayName", "ClientId", "ClientType", "NumIdentities"])
    # TODO: We have to set the category orders explicitly by sorting our values
    #       manually, instead of using plotly's xaxis_categoryorder layout
    #       option. plotly.js seems to cache data between updates, leading to
    #       ghost categories being displayed. See
    #       https://github.com/streamlit/streamlit/issues/5902 for a similar
    #       issue.
    df = df.sort_values(by=["NumIdentities"], ascending=False)
    df["ClientPlotName"] = pd.Categorical(
            df["ClientDisplayName"].astype(object).where(
            (~df["ClientDisplayName"].isna()) & (df["ClientDisplayName"].str.len() != 0),
            df["ClientId"]
        ),
        ordered=True
    )

    p = px.bar(
        df,
        x="ClientPlotName",
        y="NumIdentities",
        color="ClientType",
        log_y=True,
        labels={
            "ClientId": "BB Client ID",
            "NumIdentities": "Number of Identities",
            "ClientType": "BB Client Type",
            "ClientDisplayName": "BB Client Display Name"
        },
        hover_data={
            "NumIdentities": True,
            "ClientDisplayName": True,
            "ClientId": True,
            "ClientType": False,
            "ClientPlotName": False
        },
        color_discrete_map=client_type_colmap,
        category_orders={"ClientPlotName": df["ClientPlotName"]},
    )

    return p


def num_sent_messages_per_client(df: pd.DataFrame) -> go.Figure:
    """
    Accepts a dataframe with the following columns:
    - NumMessages
    - SenderClientDisplayName: category (ordered)
    - SenderClientId: category (ordered)
    - SenderClientType: category (ordered)
    """

    if len(df) == 0:
        return no_data()

    df = df.filter(["NumMessages", "SenderClientId", "SenderClientType", "SenderClientDisplayName"])
    df = df.sort_values(by=["NumMessages"], ascending=False)
    df["SenderClientPlotName"] = pd.Categorical(
            df["SenderClientDisplayName"].astype(object).where(
            (~df["SenderClientDisplayName"].isna()) & (df["SenderClientDisplayName"].str.len() != 0),
            df["SenderClientId"]
        ),
        ordered=True
    )

    p = px.bar(
        df,
        x="SenderClientPlotName",
        y="NumMessages",
        color="SenderClientType",
        log_y=True,
        labels={
            "SenderClientId": "BB Client ID",
            "NumMessages": "Number of Messages",
            "SenderClientType": "BB Client Type",
            "SenderClientDisplayName": "BB Client Display Name",
        },
        hover_data={
            "NumMessages": True,
            "SenderClientId": True,
            "SenderClientType": False,
            "SenderClientDisplayName": True,
            "SenderClientPlotName": False,
        },
        color_discrete_map=client_type_colmap,
        category_orders={"SenderClientPlotName": df["SenderClientPlotName"]},
    )

    return p


def num_received_messages_per_client(df: pd.DataFrame) -> go.Figure:
    """
    Accepts a dataframe with the following columns:
    - NumMessages
    - RecipientClientDisplayName: category (ordered)
    - RecipientClientId: category (ordered)
    - RecipientClientType: category (ordered)
    """

    if len(df) == 0:
        return no_data()

    df = df.filter(["NumMessages", "RecipientClientId", "RecipientClientType", "RecipientClientDisplayName"])
    df = df.sort_values(by=["NumMessages"], ascending=False)
    df["RecipientClientPlotName"] = pd.Categorical(
            df["RecipientClientDisplayName"].astype(object).where(
            (~df["RecipientClientDisplayName"].isna()) & (df["RecipientClientDisplayName"].str.len() != 0),
            df["RecipientClientId"]
        ),
        ordered=True
    )

    p = px.bar(
        df,
        x="RecipientClientPlotName",
        y="NumMessages",
        color="RecipientClientType",
        log_y=True,
        labels={
            "RecipientClientId": "BB Client ID",
            "NumMessages": "Number of Messages",
            "RecipientClientType": "BB Client Type",
            "RecipientClientDisplayName": "BB Client Display Name"
        },
        hover_data={
            "NumMessages": True,
            "RecipientClientId": True,
            "RecipientClientType": False,
            "RecipientClientDisplayName": True,
            "RecipientClientPlotName": False,
        },
        color_discrete_map=client_type_colmap,
        category_orders={"RecipientClientPlotName": df["RecipientClientPlotName"]},
    )

    return p


def message_content_size(df: pd.DataFrame) -> go.Figure:
    """
    Accepts a dataframe with the following columns:
    - ClientType: category (ordered)
    - MessageSize
    """

    if len(df) == 0:
        return no_data()

    df = df.filter(["ClientType", "MessageSize"])

    p = px.histogram(
        df,
        x="MessageSize",
        color="ClientType",
        facet_col="ClientType",
        log_y=True,
        labels={"MessageSize": "Message Size [B]"},
        color_discrete_map=client_type_colmap,
        category_orders={
            "ClientType": df["ClientType"].cat.categories,
        },
    )

    # Somehow labeling of y-axis in hist does not work with labels param in histogram method itself :(
    p.update_layout(yaxis_title_text="Number of Messages")
    p.for_each_annotation(lambda a: a.update(text=a.text.split("=")[1]))
    p.update_layout(
        showlegend=False,
    )

    return p


def num_devices_per_identity(df: pd.DataFrame) -> go.Figure:
    """
    Accepts a dataframe with the following columns:
    - ClientType: category (ordered)
    - NumDevices
    - count
    """

    if len(df) == 0:
        return no_data()

    df = df.filter(["ClientType", "NumDevices", "count"])

    # TODO: make_int_interval_index(), make_int_interval_label
    maxexp = int(max(2, np.ceil(np.log10(df["NumDevices"].max())) + 1))
    bins = list(range(0, 6)) + list(int(x) for x in np.logspace(1, maxexp, num=maxexp))
    bins = pd.IntervalIndex.from_breaks(bins, closed="left")
    df["NumDevicesBucket"] = pd.cut(df["NumDevices"], bins=bins).map(int_bucket_label).astype("category")

    p = px.bar(
        df,
        x="NumDevicesBucket",
        y="count",
        color="ClientType",
        facet_col="ClientType",
        log_y=True,
        labels={
            "NumDevicesBucket": "Number of Devices",
            "count": "Number Of Identities",
            "ClientType": "BB Client Type",
        },
        color_discrete_map=client_type_colmap,
        category_orders={
            "ClientType": df["ClientType"].cat.categories,
        },
    )

    p.for_each_annotation(lambda a: a.update(text=a.text.split("=")[1]))
    p.update_layout(
        showlegend=False,
    )
    return p


def num_recipients_per_sender_client_type(df: pd.DataFrame) -> go.Figure:
    """
    Accepts a dataframe with the following columns:
    - NumRecipients
    - NumSentMessages
    - SenderClientType: category (ordered)
    """

    if len(df) == 0:
        return no_data()

    df = df.filter(["NumRecipients", "NumSentMessages", "SenderClientType"])

    maxexp = int(max(2, np.floor(np.log10(df["NumRecipients"].max())) + 1))
    bins = list(range(0, 6)) + list(int(x) for x in np.logspace(1, maxexp, num=maxexp))
    bins = pd.IntervalIndex.from_breaks(bins, closed="left")
    df["NumRecipientsBucket"] = pd.cut(df["NumRecipients"], bins=bins).map(int_bucket_label).astype("category")

    p = px.bar(
        df,
        x="NumRecipientsBucket",
        y="NumSentMessages",
        color="SenderClientType",
        facet_col="SenderClientType",
        log_y=True,
        labels={
            "NumRecipientsBucket": "Number of Messages Recipients",
            "NumSentMessages": "Number Of Sent Messages",
            "SenderClientType": "BB Client Type",
        },
        color_discrete_map=client_type_colmap,
        category_orders={
            "SenderClientType": df["SenderClientType"].cat.categories,
        },
    )

    p.for_each_annotation(lambda a: a.update(text=a.text.split("=")[1]))
    p.update_layout(
        showlegend=False,
    )
    return p


def num_peers_per_identity(df: pd.DataFrame) -> go.Figure:
    """
    Accepts a dataframe with the following columns:
    - ClientType: category (ordered)
    - NumPeers
    """

    if len(df) == 0:
        return no_data()

    df = df.filter(["ClientType", "NumPeers"])
    df = (
        df.groupby("ClientType", observed=True, as_index=False)
        .value_counts()
        .rename(columns={"count": "NumIdentities"})
    )

    maxexp = int(max(2, np.floor(np.log10(df["NumPeers"].max())) + 1))
    bins = list(range(0, 6)) + list(int(x) for x in np.logspace(1, maxexp, num=maxexp))
    bins = pd.IntervalIndex.from_breaks(bins, closed="left")

    df["NumPeersBucket"] = pd.cut(df["NumPeers"], bins=bins).map(int_bucket_label).astype("category")
    df = df.groupby(["ClientType", "NumPeersBucket"], observed=False, as_index=False)["NumIdentities"].sum()

    p = px.bar(
        df,
        x="NumPeersBucket",
        y="NumIdentities",
        color="ClientType",
        facet_col="ClientType",
        log_y=True,
        labels={
            "NumIdentities": "Number of Identities",
            "NumPeersBucket": "Number of Peers",
            "ClientType": "BB Client Type",
        },
        color_discrete_map=client_type_colmap,
        category_orders={
            "ClientType": df["ClientType"].cat.categories,
        },
    )

    p.for_each_annotation(lambda a: a.update(text=a.text.split("=")[1]))
    p.update_layout(
        showlegend=False,
    )

    return p


def activity_plot(
    df: pd.DataFrame,
    time_col: str,
    split_col: str = "ClientType",
) -> go.Figure:
    """
    Accepts a dataframe with the following columns:
    - [time_col]: datetime64[ns]
    - [split_col]: category (ordered)
    """

    if len(df) == 0:
        return no_data()

    # FIXME: density_heatmap expects data to be aggregated, while all we need
    #        is a heatmap of values for every pair of workday and week. Using
    #        px.imshow or go.Heatmap would be a better fit but neither provide
    #        simple dataframe or faceting support. density_heatmap doesn't let
    #        us specify pretty hover information.

    df = df.filter([time_col, split_col])
    df[time_col] = df[time_col].dt.normalize()
    df["Weekday"] = pd.Categorical(df[time_col].dt.day_of_week, categories=list(range(0, 7)), ordered=True)
    df["Week"] = pd.Categorical(df[time_col].dt.isocalendar().week, categories=list(range(0, 53)), ordered=True)
    df["Year"] = pd.Categorical(df[time_col].dt.year, ordered=True)
    df = df.groupby([time_col, split_col, "Weekday", "Week", "Year"], as_index=False, observed=False).size()

    fig = px.density_heatmap(
        df,
        x="Week",
        y="Weekday",
        z="size",
        facet_row="Year",
        facet_col=split_col,
        nbinsx=len(df["Week"].cat.categories),
        nbinsy=len(df["Weekday"].cat.categories),
        color_continuous_scale=[
            # TODO: Skala logarithmisch-freundlich machen / schwache Aktivitäten besser hervorheben
            [0.0, "rgb(255,255,255)"],  # white
            [0.5, "rgb(49,163,84)"],  # medium green
            [1.0, "rgb(0,109,44)"],  # dark green
        ],
        category_orders={
            split_col: df[split_col].cat.categories,
            "Weekday": df["Weekday"].cat.categories,
        },
    )
    fig.update_yaxes(
        tickmode="array",
        tickvals=df["Weekday"].cat.categories,
        ticktext=list(calendar.day_abbr),
    )
    fig.update_traces(
        xgap=1.5,
        ygap=1.5,
    )
    fig.for_each_annotation(lambda a: a.update(text=a.text.split("=")[1]))
    fig.update_layout(
        xaxis={"fixedrange": True},
        yaxis={"fixedrange": True},
    )
    fig.update_coloraxes(colorbar_title="Count")
    return fig


def relationship_status_distribution(df: pd.DataFrame) -> go.Figure:
    """
    Accepts a dataframe with the following columns:
    - Status: category (ordered)
    """

    if len(df) == 0:
        return no_data()

    df = df.filter(["Status"])
    df = df.groupby(["Status"], as_index=False, observed=True).value_counts()
    p = px.bar(
        df,
        x="count",
        y="Status",
        log_x=True,
        labels={"count": "No. Relationships"},
        category_orders={
            "Status": df["Status"].cat.categories,
        },
        color_discrete_sequence=default_color_seq,
    )
    p.update_layout(
        yaxis_categoryorder="total ascending",
    )
    return p


def relationship_duration_pending(df: pd.DataFrame) -> go.Figure:
    """
    Accepts a dataframe with the following columns:
    - CreatedAt: datetime64[ns]
    - AnsweredAt: datetime64[ns]
    """

    if len(df) == 0:
        return no_data()

    df = df.filter(["AnsweredAt", "CreatedAt"])

    df["Duration"] = df["AnsweredAt"] - df["CreatedAt"]
    intervals = make_timedelta_intervalindex(df["Duration"].max().asm8, "ns")
    df["DurationBucket"] = pd.cut(df["Duration"], bins=intervals).cat.rename_categories(make_timedelta_interval_label)
    df["DurationBucket"] = (
        df["DurationBucket"]
        .cat.set_categories(["Pending", *df["DurationBucket"].cat.categories], ordered=True)
        .fillna("Pending")
        .cat.remove_unused_categories()
    )
    df = df.filter(["DurationBucket"]).groupby(["DurationBucket"], observed=True, as_index=False).value_counts()

    p = px.bar(
        df,
        x="DurationBucket",
        y="count",
        log_y=True,
        labels={
            "DurationBucket": "Duration in 'Pending' State",
            "count": "Number of Relationships",
        },
        category_orders={
            "DurationBucket": df["DurationBucket"].cat.categories,
        },
        color_discrete_sequence=default_color_seq,
    )

    p.for_each_annotation(lambda a: a.update(text=a.text.split("=")[1]))
    p.update_layout(
        showlegend=False,
    )
    return p


def device_push_channel_type(df: pd.DataFrame) -> go.Figure:
    """
    Accepts a dataframe with the following columns:
    - ClientType: category (ordered)
    - DeviceType: category (ordered)
    """

    if len(df) == 0:
        return no_data()

    df = df.filter(["ClientType", "DeviceType"])
    df = df.groupby(["ClientType"], as_index=False, observed=False).value_counts()

    p = px.bar(
        df,
        x="count",
        y="DeviceType",
        color="ClientType",
        facet_col="ClientType",
        log_x=True,
        orientation="h",
        labels={
            "DeviceType": "Device Type",
            "count": "Number of Devices",
        },
        title="Device Push Channel Type (PNS Prefix)",
        color_discrete_map=client_type_colmap,
        category_orders={
            "ClientType": df["ClientType"].cat.categories,
            "DeviceType": df["DeviceType"].cat.categories,
        },
    )

    p.for_each_annotation(lambda a: a.update(text=a.text.split("=")[1]))
    p.update_layout(
        showlegend=False,
    )

    return p


def num_relationship_templates_per_identity(df: pd.DataFrame) -> go.Figure:
    """
    Accepts a dataframe with the following columns:
     - ClientType: category (ordered)
     - NumTemplates
    """

    if len(df) == 0:
        return no_data()

    df = df.filter(["ClientType", "NumTemplates"])
    df = df.groupby("ClientType", observed=True, as_index=False).value_counts()

    maxexp = int(max(2, np.floor(np.log10(df["NumTemplates"].max())) + 1))
    bins = list(range(0, 6)) + list(int(x) for x in np.logspace(1, maxexp, num=maxexp))
    bins = pd.IntervalIndex.from_breaks(bins, closed="left")

    df["NumTemplatesBucket"] = pd.cut(df["NumTemplates"], bins=bins).map(int_bucket_label).astype("category")
    df = df.groupby(["ClientType", "NumTemplatesBucket"], observed=False, as_index=False)["count"].sum()

    p = px.bar(
        df,
        x="NumTemplatesBucket",
        y="count",
        color="ClientType",
        facet_col="ClientType",
        log_y=True,
        labels={
            "count": "Number of Identities",
            "NumTemplatesBucket": "Number of Relationship Templates Created",
            "ClientType": "BB Client Type",
        },
        color_discrete_map=client_type_colmap,
        category_orders={
            "ClientType": df["ClientType"].cat.categories,
        },
    )

    p.for_each_annotation(lambda a: a.update(text=a.text.split("=")[1]))
    p.update_layout(
        showlegend=False,
    )

    return p


def num_tokens_per_identity(df: pd.DataFrame) -> go.Figure:
    """
    Accepts a dataframe with the following columns:
     - ClientType: category (ordered)
     - NumTokens
    """

    if len(df) == 0:
        return no_data()

    df = df.filter(["ClientType", "NumTokens"])
    df = (
        df.groupby("ClientType", observed=True, as_index=False)
        .value_counts()
        .rename(columns={"count": "NumIdentities"})
    )

    maxexp = int(max(2, np.floor(np.log10(df["NumTokens"].max())) + 1))
    bins = list(range(0, 6)) + list(int(x) for x in np.logspace(1, maxexp, num=maxexp))
    bins = pd.IntervalIndex.from_breaks(bins, closed="left")

    df["NumTokensBucket"] = pd.cut(df["NumTokens"], bins=bins).map(int_bucket_label).astype("category")
    df = df.groupby(["ClientType", "NumTokensBucket"], observed=False, as_index=False)["NumIdentities"].sum()

    p = px.bar(
        df,
        x="NumTokensBucket",
        y="NumIdentities",
        color="ClientType",
        facet_col="ClientType",
        log_y=True,
        labels={
            "NumIdentities": "Number of Identities",
            "NumTokensBucket": "Number of Tokens",
            "ClientType": "BB Client Type",
        },
        color_discrete_map=client_type_colmap,
        category_orders={
            "ClientType": df["ClientType"].cat.categories,
        },
    )

    p.for_each_annotation(lambda a: a.update(text=a.text.split("=")[1]))
    p.update_layout(
        showlegend=False,
    )

    return p


def token_size(df: pd.DataFrame) -> go.Figure:
    """
    Accepts a dataframe with the following columns:
    - ClientType: category (ordered)
    - TokenSize
    """

    if len(df) == 0:
        return no_data()

    df = df.filter(["ClientType", "TokenSize"])

    p = px.histogram(
        df,
        x="TokenSize",
        color="ClientType",
        facet_col="ClientType",
        log_x=False,  # log_x=True breaks the plot
        log_y=True,
        nbins=100,
        labels={
            "TokenSize": "Size of Token [B]",
            "y": "Count",
        },
        color_discrete_map=client_type_colmap,
        category_orders={
            "ClientType": df["ClientType"].cat.categories,
        },
    )

    p.for_each_annotation(lambda a: a.update(text=a.text.split("=")[1]))
    p.update_layout(
        showlegend=False,
    )

    return p


def num_datawallet_modifications_per_identity(df: pd.DataFrame) -> go.Figure:
    """
    Accepts a dataframe with the following columns:
    - ClientType: category (ordered)
    - NumDWM
    - count
    """

    if len(df) == 0:
        return no_data()

    df = df.filter(["ClientType", "NumDWM", "count"])

    maxexp = int(max(2, np.floor(np.log10(df["NumDWM"].max())) + 1))
    bins = list(range(0, 6)) + list(int(x) for x in np.logspace(1, maxexp, num=maxexp))
    bins = pd.IntervalIndex.from_breaks(bins, closed="left")
    df["NumDWMBucket"] = pd.cut(df["NumDWM"], bins=bins).map(int_bucket_label).astype("category")
    df = df.groupby(["ClientType", "NumDWMBucket"], observed=False, as_index=False)["count"].sum()

    p = px.bar(
        df,
        x="NumDWMBucket",
        y="count",
        color="ClientType",
        facet_col="ClientType",
        log_y=True,
        labels={
            "count": "Number of Identities",
            "NumDWMBucket": "Number of Datawallet Modifications",
            "ClientType": "BB Client Type",
        },
        color_discrete_map=client_type_colmap,
        category_orders={
            "ClientType": df["ClientType"].cat.categories,
        },
    )

    p.for_each_annotation(lambda a: a.update(text=a.text.split("=")[1]))
    p.update_layout(
        showlegend=False,
    )

    return p


def size_of_datawallet_modifications(df: pd.DataFrame) -> go.Figure:
    """
    Accepts a dataframe with the following columns:
    - Size
    - ClientType: category (ordered)
    """

    if len(df) == 0:
        return no_data()

    df = df.filter(["Size", "ClientType"])

    # FUTURE: Payloadkategorie innerhalb der Balken anzeigen
    bin_width = 50
    num_bins = math.ceil((df["Size"].max() - df["Size"].min()) / bin_width)
    p = px.histogram(
        df,
        x="Size",
        color="ClientType",
        facet_col="ClientType",
        log_y=True,
        nbins=num_bins,
        labels={
            "Size": "Size [B]",
            "ClientType": "BB Client Type",
        },
        color_discrete_map=client_type_colmap,
        category_orders={
            "ClientType": df["ClientType"].cat.categories,
        },
    )

    p.for_each_annotation(lambda a: a.update(text=a.text.split("=")[1]))
    p.update_layout(
        showlegend=False,
        yaxis_title_text="Number of Datawallet Modifications",
    )

    return p


def type_of_datawallet_modifications(df: pd.DataFrame) -> go.Figure:
    """
    Accepts a dataframe with the following columns:
    - Type: category (ordered)
    - ClientType: category (ordered)
    - count
    """

    if len(df) == 0:
        return no_data()

    df = df.filter(["ClientType", "Type", "count"])

    p = px.bar(
        df,
        x="count",
        y="Type",
        log_x=True,
        color="ClientType",
        facet_col="ClientType",
        labels={
            "count": "Number of Datawallet Modifications",
        },
        color_discrete_map=client_type_colmap,
        category_orders={
            "ClientType": df["ClientType"].cat.categories,
            "Type": df["Type"].cat.categories,
        },
    )

    p.for_each_annotation(lambda a: a.update(text=a.text.split("=")[1]))
    p.update_layout(
        showlegend=False,
    )

    return p


def collection_of_datawallet_modifications(df: pd.DataFrame) -> go.Figure:
    """
    Accepts a dataframe with the following columns:
    - Collection: category (ordered)
    - ClientType: category (ordered)
    - Count
    """

    if len(df) == 0:
        return no_data()

    df = df.filter(["Collection", "ClientType", "count"])

    p = px.bar(
        df,
        x="count",
        y="Collection",
        color="ClientType",
        facet_col="ClientType",
        log_x=True,
        labels={
            "count": "Number of Datawallet Modifications",
        },
        color_discrete_map=client_type_colmap,
        category_orders={
            "ClientType": df["ClientType"].cat.categories,
            "Collection": df["Collection"].cat.categories,
        },
    )

    p.for_each_annotation(lambda a: a.update(text=a.text.split("=")[1]))
    p.update_layout(
        showlegend=False,
    )

    return p


def payload_category_of_datawallet_modifications(df: pd.DataFrame) -> go.Figure:
    """
    Accepts a dataframe with the following columns:
    - PayloadCategory: category (ordered)
    - ClientType: category (ordered)
    - count
    """

    if len(df) == 0:
        return no_data()

    df = df.filter(["PayloadCategory", "ClientType", "count"])

    p = px.bar(
        df,
        x="count",
        y="PayloadCategory",
        color="ClientType",
        facet_col="ClientType",
        log_x=True,
        labels={
            "PayloadCategory": "Payload Category",
            "count": "Number of Datawallet Modifications",
        },
        color_discrete_map=client_type_colmap,
        category_orders={
            "ClientType": df["ClientType"].cat.categories,
            "PayloadCategory": df["PayloadCategory"].cat.categories,
        },
    )

    p.for_each_annotation(lambda a: a.update(text=a.text.split("=")[1]))
    p.update_layout(
        showlegend=False,
    )

    return p


def type_of_external_events(df: pd.DataFrame) -> go.Figure:
    """
    Accepts a dataframe with the following columns:
    - count
    - ClientType: category (ordered)
    - Type: category (ordered)
    """

    if len(df) == 0:
        return no_data()

    df = df.filter(["ClientType", "Type", "count"])

    p = px.bar(
        df,
        x="count",
        y="Type",
        color="ClientType",
        facet_col="ClientType",
        log_x=True,
        labels={
            "Type": "External Event Type",
            "count": "Number of External Events",
        },
        color_discrete_map=client_type_colmap,
        category_orders={
            "ClientType": df["ClientType"].cat.categories,
            "Type": df["Type"].cat.categories,
        },
    )

    p.for_each_annotation(lambda a: a.update(text=a.text.split("=")[1]))
    p.update_layout(
        showlegend=False,
    )

    return p


def num_external_events_per_sync_run(df: pd.DataFrame) -> go.Figure:
    """
    Accepts a dataframe with the following columns:
    - ClientType: category (ordered)
    - NumExternalEvents
    - count
    """

    if len(df) == 0:
        return no_data()

    df = df.filter(["ClientType", "NumExternalEvents", "count"])

    maxexp = int(max(2, np.floor(np.log10(df["NumExternalEvents"].max())) + 1))
    bins = list(range(0, 6)) + list(int(x) for x in np.logspace(1, maxexp, num=maxexp))
    bins = pd.IntervalIndex.from_breaks(bins, closed="left")
    df["NumExternalEventsBucket"] = pd.cut(df["NumExternalEvents"], bins=bins).map(int_bucket_label).astype("category")

    p = px.bar(
        df,
        x="NumExternalEventsBucket",
        y="count",
        color="ClientType",
        facet_col="ClientType",
        log_y=True,
        labels={
            "NumExternalEventsBucket": "Number of External Events per Sync Run",
            "count": "Number of Sync Runs",
        },
        color_discrete_map=client_type_colmap,
        category_orders={
            "ClientType": df["ClientType"].cat.categories,
        },
    )

    p.for_each_annotation(lambda a: a.update(text=a.text.split("=")[1]))
    p.update_layout(
        showlegend=False,
    )

    return p


def size_of_relationship_templates(df: pd.DataFrame):
    """
    Accepts a dataframe with the following columns:
    - RelationshipTemplateSize
    - ClientType: category (ordered)
    """

    if len(df) == 0:
        return no_data()

    df = df.filter(["RelationshipTemplateSize", "ClientType"])

    bin_width = 50
    num_bins = math.ceil((df["RelationshipTemplateSize"].max() - df["RelationshipTemplateSize"].min()) / bin_width)
    p = px.histogram(
        df,
        x="RelationshipTemplateSize",
        color="ClientType",
        facet_col="ClientType",
        nbins=num_bins,
        log_y=True,
        labels={
            "RelationshipTemplateSize": "Size of Relationship Template [B]",
            "ClientType": "Client Type",
        },
        color_discrete_map=client_type_colmap,
        category_orders={
            "ClientType": df["ClientType"].cat.categories,
        },
    )

    p.for_each_annotation(lambda a: a.update(text=a.text.split("=")[1]))
    p.update_layout(
        showlegend=False,
        yaxis_title_text="Number of Relationship Templates",
    )

    return p


def size_of_file_contents(df: pd.DataFrame) -> go.Figure:
    """
    Accepts a dataframe with the following columns:
    - FileSize
    - ClientType: category (ordered)
    """

    if len(df) == 0:
        return no_data()

    df = df.filter(["FileSize", "ClientType"])

    p = px.histogram(
        df,
        x="FileSize",
        color="ClientType",
        facet_col="ClientType",
        log_y=True,
        labels={"FileSize": "File Size [B]"},
        color_discrete_map=client_type_colmap,
        category_orders={
            "ClientType": df["ClientType"].cat.categories,
        },
    )

    p.for_each_annotation(lambda a: a.update(text=a.text.split("=")[1]))
    p.update_layout(
        showlegend=False,
        yaxis_title_text="Number of Files",
    )

    return p


def num_max_rel_templ_allocations(df: pd.DataFrame) -> go.Figure:
    """
    Accepts a dataframe with the following columns:
    - RLTCreatorClientType: category (ordered)
    - MaxAllocs
    - NumAllocs
    - RelRLTAllocs
    """

    if len(df) == 0:
        return no_data()

    df = df.filter(["RLTCreatorClientType", "MaxAllocs", "NumAllocs", "RelRLTAllocs"])

    maxexp = int(max(2, np.floor(np.log10(df["MaxAllocs"].max())) + 1))
    bins = list(range(0, 6)) + list(int(x) for x in np.logspace(1, maxexp, num=maxexp))
    bins = pd.IntervalIndex.from_breaks(bins, closed="left")
    df["MaxAllocsBucket"] = (
        pd.cut(df["MaxAllocs"], bins=bins)
        .map(int_bucket_label)
        .map(lambda x: x if x != "0" else "Unlimited")
        .astype("category")
    )
    # TODO: Prüfen, ob leere Buckets im Plot angezeigt werden. Ggf. value_count verwenden()
    df = df.groupby(["RLTCreatorClientType", "MaxAllocsBucket"], observed=True, as_index=False).agg(
        MeanAllocs=("RelRLTAllocs", "mean"), NumRLT=("RLTCreatorClientType", "size")
    )
    df["MeanAllocs"] = df["MeanAllocs"].fillna(0)
    p = px.bar(
        df,
        x="MaxAllocsBucket",
        y="NumRLT",
        color="RLTCreatorClientType",
        facet_col="RLTCreatorClientType",
        log_y=True,
        labels={
            "MaxAllocsBucket": "Max. Number of Allocations",
            "NumRLT": "Number of Relationship Templates",
        },
        hover_data="MeanAllocs",
        color_discrete_map=client_type_colmap,
        category_orders={
            "RLTCreatorClientType": df["RLTCreatorClientType"].cat.categories,
        },
    )
    p.for_each_annotation(lambda a: a.update(text=a.text.split("=")[1]))
    p.update_layout(
        showlegend=False,
    )
    p.update_traces(
        hovertemplate="<br>".join(
            [
                "Rel. amount of allocs in bucket: %{customdata[0]:.3%}",
                "Max. Number of allocs: %{x}",
                "Number of Relationship Templates: %{y:.2f}",
            ]
        )
    )
    return p


def num_files_per_identity(df: pd.DataFrame) -> go.Figure:
    """
    Accepts dataframe with the following columns:
    - ClientType: category (ordered)
    - NumFiles
    - count
    """

    if len(df) == 0:
        return no_data()

    df = df.filter(["ClientType", "NumFiles", "count"])

    maxexp = int(max(2, np.floor(np.log10(df["NumFiles"].max())) + 1))
    bins = list(range(0, 6)) + list(int(x) for x in np.logspace(1, maxexp, num=maxexp))
    bins = pd.IntervalIndex.from_breaks(bins, closed="left")
    df["NumFilesBucket"] = pd.cut(df["NumFiles"], bins=bins).map(int_bucket_label).astype("category")

    p = px.bar(
        df,
        x="NumFilesBucket",
        y="count",
        color="ClientType",
        facet_col="ClientType",
        log_y=True,
        labels={
            "NumFilesBucket": "Number of Files",
            "count": "Number Of Identities",
            "ClientType": "BB Client Type",
        },
        color_discrete_map=client_type_colmap,
        category_orders={
            "ClientType": df["ClientType"].cat.categories,
        },
    )

    p.for_each_annotation(lambda a: a.update(text=a.text.split("=")[1]))
    p.update_layout(
        showlegend=False,
    )
    return p


def rlt_time_until_first_usage(df: pd.DataFrame) -> go.Figure:
    """
    Accepts a dataframe with the following columns:
    - ExpiredUnallocated: bool
    - RLTCreatorClientType: category (ordered)
    - TimeUntilFirstUsage: timedelta64[us]
    """

    if len(df) == 0:
        return no_data()

    df = df.filter(["ExpiredUnallocated", "RLTCreatorClientType", "TimeUntilFirstUsage"])

    intervals = make_timedelta_intervalindex(df["TimeUntilFirstUsage"].max().asm8, "us")
    df["TimeBucket"] = pd.cut(df["TimeUntilFirstUsage"], bins=intervals).cat.rename_categories(
        make_timedelta_interval_label
    )

    def fill_na_buckets(row):
        if pd.isna(row["TimeUntilFirstUsage"]):
            if row["ExpiredUnallocated"]:
                return "Unallocated, expired"
            return "Unallocated, active"
        return row["TimeBucket"]

    df["TimeBucket"] = pd.Categorical(
        df.apply(fill_na_buckets, axis=1),
        categories=["Unallocated, expired", "Unallocated, active", *df["TimeBucket"].cat.categories],
        ordered=True,
    )
    df["TimeBucket"] = df["TimeBucket"].cat.remove_unused_categories()
    df = (
        df.filter(["RLTCreatorClientType", "TimeBucket"])
        .groupby(["RLTCreatorClientType"], observed=True, as_index=False)
        .value_counts()
    )

    p = px.bar(
        df,
        x="TimeBucket",
        y="count",
        color="RLTCreatorClientType",
        facet_col="RLTCreatorClientType",
        log_y=True,
        labels={
            "TimeBucket": "Time until first usage of Relationship Template",
            "count": "Number of Relationship Templates",
        },
        color_discrete_map=client_type_colmap,
        category_orders={
            "TimeBucket": df["TimeBucket"].cat.categories,
            "RLTCreatorClientType": df["RLTCreatorClientType"].cat.categories,
        },
    )

    p.for_each_annotation(lambda a: a.update(text=a.text.split("=")[1]))
    p.update_layout(
        showlegend=False,
    )
    return p


def rlt_validity_period(df: pd.DataFrame) -> go.Figure:
    """
    Accepts a dataframe with the following columns:
    - ValidityPeriod: timedelta64[us]
    - RLTCreatorClientType: category (ordered)
    """

    if len(df) == 0:
        return no_data()

    df = df.filter(["ValidityPeriod", "RLTCreatorClientType"])

    intervals = make_timedelta_intervalindex(df["ValidityPeriod"].max().asm8, "us")
    df["TimeBucket"] = pd.cut(df["ValidityPeriod"], bins=intervals).cat.rename_categories(make_timedelta_interval_label)
    df = (
        df.filter(["RLTCreatorClientType", "TimeBucket"])
        .groupby(["RLTCreatorClientType"], as_index=False, observed=False)
        .value_counts()
    )

    p = px.bar(
        df,
        x="TimeBucket",
        y="count",
        facet_col="RLTCreatorClientType",
        color="RLTCreatorClientType",
        log_y=True,
        labels={
            "TimeBucket": "Validity Period of Relationship Template",
            "count": "Number of Relationship Templates",
        },
        color_discrete_map=client_type_colmap,
        category_orders={
            "TimeBucket": df["TimeBucket"].cat.categories,
            "RLTCreatorClientType": df["RLTCreatorClientType"].cat.categories,
        },
    )

    p.for_each_annotation(lambda a: a.update(text=a.text.split("=")[1]))
    p.update_layout(
        showlegend=False,
    )
    return p


<<<<<<< HEAD
def timeline(
    df: pd.DataFrame,
    events_col: str,
    time_col: str,
    log_y: bool,
) -> go.Figure:
    """
    Produces a stacked bar chart of the number of daily occurrences of events,
    split by year into vertically aligned subplots.

    Accepts a dataframe with the following columns:
    - [events_col]: category
    - [time_col]: datetime64[ns]

    The order of events in the plot's legend and hoverinfo is determined by the
    order of categories in the event column.
    """

    def dates_without_year() -> list[str]:
        """
        Returns all possible dates without year information in '%B %-d' format
        (e.g. 'December 8' 'July 31'). Dates are returned in order and include
        'February 29'.
        """

        lut = {
            "January": 31,
            "February": 29,
            "March": 31,
            "April": 30,
            "May": 31,
            "June": 30,
            "July": 31,
            "August": 31,
            "September": 30,
            "October": 31,
            "November": 30,
            "December": 31,
        }
        dates = []
        for k, v in lut.items():
            for day in range(1, v + 1):
                date = f"{k} {day}"
                dates.append(date)
        return dates

    if len(df) == 0:
        return no_data()

    df = df.filter([events_col, time_col])

    df["year"] = df[time_col].dt.year
    df["date-noyear"] = pd.Categorical(
        df[time_col].dt.strftime("%B %-d"),
        categories=dates_without_year(),
    )
    df = df.groupby([events_col, "date-noyear", "year"], as_index=False, observed=True).size()

    unique_years = sorted(df["year"].unique())
    fig = make_subplots(
        rows=len(unique_years),
        cols=1,
        subplot_titles=[str(year) for year in unique_years],
        vertical_spacing=0.1,
    )

    legendgroups = set()
    for row, year in enumerate(unique_years, 1):
        year_data = df[df["year"] == year]

        for error_idx, error_code in enumerate(df[events_col].cat.categories):
            df_sub = year_data[year_data[events_col] == error_code]
            fig.add_trace(
                go.Bar(
                    x=df_sub["date-noyear"],
                    y=df_sub["size"],
                    name=error_code,
                    legendgroup=error_code,
                    # Assign the same color to traces which represent the same
                    # event.
                    marker={"color": default_color_seq[error_idx % len(default_color_seq)]},
                    # Avoid duplicates in the legend by only showing the legend
                    # once for every distinct event. Unfortunately, legends are
                    # only updated for non-empty traces so that we have to
                    # manually track which events are already listed on the
                    # legend. See hack below.
                    showlegend=error_code not in legendgroups,
                    # We want the legend items to appear in the order defined by
                    # the categorical, as opposed to the default, which lists them
                    # in the order of occurrence. This can be achieved by setting
                    # the rank of each legend item.
                    legendrank=df[events_col].cat.categories.get_loc(error_code),
                ),
                row=row,
                col=1,
            )

            # HACK: Items are only added to the legend if the data to be
            #       plotted is not empty. We thus have to track the items in
            #       the legend manually. This is used above to avoid duplicate
            #       entries in the legend.
            if not df_sub.empty:
                legendgroups.add(error_code)

    fig.update_layout(
        barmode="stack",
        height=300 * len(unique_years),
        # Normal traceorder reduces the distance between items in the legend.
        legend={"traceorder": "normal"},
        # Show one shared hoverinfo for the whole bar, instead of having one
        # per segment.
        hovermode="x unified",
        # Show unabbreviated hoverinfo. By default, lengthy legend items are
        # ellipsized.
        hoverlabel_namelength=-1,
    )

    if log_y:
        fig.update_yaxes(type="log")

    # Configure x-axis for categorical data and set its range to display the
    # full year.
    fig.update_xaxes(
        type="category",
        categoryorder="array",
        categoryarray=df["date-noyear"].cat.categories,
        range=[0, len(df["date-noyear"].cat.categories)],
    )

    # Add subtle highlight to the background of every month's segment in the
    # plot, alterating hues between two shades of light gray.
    rect_colors = ["rgba(200, 200, 200, 0.3)", "rgba(220, 220, 220, 0.3)"]
    rect_bounds = []
    for i, c in enumerate(df["date-noyear"].cat.categories):
        if c.endswith(" 1"):
            rect_bounds.append(i)
    rect_bounds.append(len(df["date-noyear"].cat.categories))
    for i, (a, b) in enumerate(zip(rect_bounds, rect_bounds[1:])):
        fig.add_vrect(x0=a, x1=b, layer="below", fillcolor=rect_colors[i % 2], line_width=0)

    # Add a label below the center of each month segment. We compute the exact
    # position of the label and offset it by a small delta. This is to avoid
    # plotly's default behavior of changing the hoverinfo alongside the
    # tickmark text of data points. By slightly misaligning the position of the
    # label we avoid matching the position of any discrete datapoint.
    month_center = []
    for a, b in zip(rect_bounds, rect_bounds[1:]):
        month_center.append(a + (b - a) / 2 + 0.1)
    ticktext = [v.split(" ")[0] for v in df["date-noyear"].cat.categories if v.endswith(" 1")]
    fig.update_xaxes(tickvals=month_center, ticktext=ticktext)

    return fig
=======
def ral_reasons(df: pd.DataFrame) -> go.Figure:
    """
    Accepts a dataframe with the following columns:
    - Reason: category (ordered)
    """

    if len(df) == 0:
        return no_data()

    df = df.filter(["Reason"])
    df = df.groupby(["Reason"], as_index=False, observed=True).value_counts()

    p = px.bar(
        df,
        x="count",
        y="Reason",
        log_x=True,
        labels={
            "count": "No. Audit Log Entries",
            "Reason": "Audit Log Reason",
        },
        category_orders={
            "Reason": df["Reason"].cat.categories,
        },
        color_discrete_sequence=default_color_seq,
    )
    return p
>>>>>>> b2618e66
<|MERGE_RESOLUTION|>--- conflicted
+++ resolved
@@ -1292,7 +1292,6 @@
     return p
 
 
-<<<<<<< HEAD
 def timeline(
     df: pd.DataFrame,
     events_col: str,
@@ -1445,7 +1444,8 @@
     fig.update_xaxes(tickvals=month_center, ticktext=ticktext)
 
     return fig
-=======
+
+
 def ral_reasons(df: pd.DataFrame) -> go.Figure:
     """
     Accepts a dataframe with the following columns:
@@ -1472,5 +1472,4 @@
         },
         color_discrete_sequence=default_color_seq,
     )
-    return p
->>>>>>> b2618e66
+    return p